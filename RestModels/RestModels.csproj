<Project Sdk="Microsoft.NET.Sdk">

  <PropertyGroup>
    <TargetFramework>netcoreapp3.1</TargetFramework>
    <Nullable>enable</Nullable>
	<PackageId>RestModels</PackageId>
	<Version>0.1.0</Version>
	<Authors>John Lynch</Authors>
	<Company>RestModels</Company>
    <PackageLicenseExpression>MIT</PackageLicenseExpression>
    <PackageTags>rest;api;restmodels;rest-models;web</PackageTags>
    <RepositoryUrl>https://github.com/jlynch630/RestModels</RepositoryUrl>
  </PropertyGroup>

  <ItemGroup>
    <None Remove="stylecop.json" />
  </ItemGroup>

  <ItemGroup>
    <AdditionalFiles Include="stylecop.json" />
  </ItemGroup>
	
	<ItemGroup>
		<FrameworkReference Include="Microsoft.AspNetCore.App" />
	</ItemGroup>
	
<<<<<<< HEAD
	<ItemGroup>
	  <None Include="..\.editorconfig" Link=".editorconfig" />
	</ItemGroup>
	
	<ItemGroup>
	  <PackageReference Include="StyleCop.Analyzers" Version="1.2.0-beta" />
	  <PackageReference Include="System.IO.Pipelines" Version="4.7.1" />
	</ItemGroup>
=======
>>>>>>> aa2584d6
</Project><|MERGE_RESOLUTION|>--- conflicted
+++ resolved
@@ -24,7 +24,6 @@
 		<FrameworkReference Include="Microsoft.AspNetCore.App" />
 	</ItemGroup>
 	
-<<<<<<< HEAD
 	<ItemGroup>
 	  <None Include="..\.editorconfig" Link=".editorconfig" />
 	</ItemGroup>
@@ -33,6 +32,4 @@
 	  <PackageReference Include="StyleCop.Analyzers" Version="1.2.0-beta" />
 	  <PackageReference Include="System.IO.Pipelines" Version="4.7.1" />
 	</ItemGroup>
-=======
->>>>>>> aa2584d6
 </Project>